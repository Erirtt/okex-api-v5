from .client import Client
from .consts import *


class FundingAPI(Client):

    def __init__(self, api_key, api_secret_key, passphrase, use_server_time=False, flag='1'):
        Client.__init__(self, api_key, api_secret_key, passphrase, use_server_time, flag)

    # Get Deposit Address
    def get_deposit_address(self, ccy):
        params = {'ccy': ccy}
        return self._request_with_params(GET, DEPOSIT_ADDRESS, params)

    # Get Balance
    def get_balances(self, ccy=None):
        params = {'ccy': ccy}
        return self._request_with_params(GET, GET_BALANCES, params)

    # Get Account Configuration
    def funds_transfer(self, ccy, amt, froms, to, type='0', subAcct=None, instId=None, toInstId=None):
        params = {'ccy': ccy, 'amt': amt, 'from': froms, 'to': to, 'type': type, 'subAcct': subAcct, 'instId': instId,
                  'toInstId': toInstId}
        return self._request_with_params(POST, FUNDS_TRANSFER, params)

    # Withdrawal
    def coin_withdraw(self, ccy, amt, dest, toAddr, pwd, fee):
        params = {'ccy': ccy, 'amt': amt, 'dest': dest, 'toAddr': toAddr, 'pwd': pwd, 'fee': fee}
        return self._request_with_params(POST, WITHDRAWAL_COIN, params)

    # Get Deposit History
    def get_deposit_history(self, ccy=None, state=None, after=None, before=None, limit=None):
        params = {'ccy': ccy, 'state': state, 'after': after, 'before': before, 'limit': limit}
        return self._request_with_params(GET, DEPOSIT_HISTORY, params)

    # Get Withdrawal History
    def get_withdrawal_history(self, ccy=None, state=None, after=None, before=None, limit=None):
        params = {'ccy': ccy, 'state': state, 'after': after, 'before': before, 'limit': limit}
        return self._request_with_params(GET, WITHDRAWAL_HISTORY, params)

    # Get Currencies
    def get_currency(self):
        return self._request_without_params(GET, CURRENCY_INFO)

    # PiggyBank Purchase/Redemption
    def purchase_redempt(self, ccy, amt, side):
        params = {'ccy': ccy, 'amt': amt, 'side': side}
        return self._request_with_params(POST, PURCHASE_REDEMPT, params)

    # Get Withdrawal History
    def get_bills(self, ccy=None, type=None, after=None, before=None, limit=None):
        params = {'ccy': ccy, 'type': type, 'after': after, 'before': before, 'limit': limit}
        return self._request_with_params(GET, BILLS_INFO, params)

    def eth_staking_purchase(self, amt):
        params = {'amt': amt}
        return self._request_with_params(POST, ETH_STAKING_PURCHASE, params)

    def eth_staking_redeem(self, amt):
        params = {'amt': amt}
        return self._request_with_params(POST, ETH_STAKING_REDEEM, params)

    def get_eth_staking_balance(self):
        return self._request_with_params(GET, ETH_STAKING_BALANCE)

    def get_eth_staking_history(self, type=None, status=None, after=None, before=None, limit=None):
        params = {'type': type, 'status': status, 'after': after, 'before': before, 'limit': limit}
        return self._request_with_params(GET, ETH_STAKING_HISTORY, params)

    def get_eth_staking_apy_history(self, days=None):
        params = {'days': days}
        return self._request_with_params(GET, ETH_STAKING_APY_HISTORY, params)

<<<<<<< HEAD
    def get_asset_valuation(self,ccy=None):
        params = {'ccy': ccy}
        return self._request_with_params(GET, ASSET_VALUATION, params)
=======
    def get_staking_defi_offers(self, product_id=None, protocol_type=None, ccy=None):
        params = {'productId': product_id, 'protocolType': protocol_type, 'ccy': ccy}
        return self._request_with_params(GET, FINANCE_STAKING_DEFI_OFFERS, params)

    def get_staking_defi_orders_active(self, product_id=None, protocol_type=None, ccy=None, state=None):
        params = {'productId': product_id, 'protocolType': protocol_type, 'ccy': ccy, 'state': state}
        return self._request_with_params(GET, FINANCE_STAKING_DEFI_ORDERS_ACTIVE, params)

    def post_staking_defi_purchase(self, product_id, invest_data, term=None):
        params = {'productId': product_id, 'investData': invest_data, 'term': term}
        return self._request_with_params(POST, FINANCE_STAKING_DEFI_PURCHASE, params)

    def post_staking_defi_redeem(self, ord_id, protocol_type='defi', allow_early_redeem=False):
        params = {'ordId': ord_id, 'protocolType': protocol_type, 'allowEarlyRedeem': allow_early_redeem}
        return self._request_with_params(POST, FINANCE_STAKING_DEFI_REDEEM, params)
>>>>>>> 26ca4005
<|MERGE_RESOLUTION|>--- conflicted
+++ resolved
@@ -71,11 +71,10 @@
         params = {'days': days}
         return self._request_with_params(GET, ETH_STAKING_APY_HISTORY, params)
 
-<<<<<<< HEAD
     def get_asset_valuation(self,ccy=None):
         params = {'ccy': ccy}
         return self._request_with_params(GET, ASSET_VALUATION, params)
-=======
+
     def get_staking_defi_offers(self, product_id=None, protocol_type=None, ccy=None):
         params = {'productId': product_id, 'protocolType': protocol_type, 'ccy': ccy}
         return self._request_with_params(GET, FINANCE_STAKING_DEFI_OFFERS, params)
@@ -90,5 +89,4 @@
 
     def post_staking_defi_redeem(self, ord_id, protocol_type='defi', allow_early_redeem=False):
         params = {'ordId': ord_id, 'protocolType': protocol_type, 'allowEarlyRedeem': allow_early_redeem}
-        return self._request_with_params(POST, FINANCE_STAKING_DEFI_REDEEM, params)
->>>>>>> 26ca4005
+        return self._request_with_params(POST, FINANCE_STAKING_DEFI_REDEEM, params)